--- conflicted
+++ resolved
@@ -37,16 +37,11 @@
 	hooks = cli.hooks = {
 		pre: {},
 		post: {},
-<<<<<<< HEAD
-		scannedPaths: {}
-	},
-	sprintf = require('sprintf').sprintf;
-=======
 		scannedPaths: {},
 		loadedFilenames: [],
 		incompatibleFilenames: []
-	};
->>>>>>> 5eb45363
+	},
+	sprintf = require('sprintf').sprintf;
 
 // TODO: hook priority constants
 cli.HOOK_PRIORITY_DEFAULT = 1000;
