3.2.x
-------------------
<<<<<<< HEAD
 * When installing a Titanium SDK using the CI version name, but omitting the branch, it now automatically scans all branches [TIMOB-15899]
 * Fixed 'sdk' command to display custom Titanium SDK paths in SDK Install Locations [TIMOB-16141]
 * Fixed bug where the password was not being discarded after logging in and ends up confusing the Android build [TIMOB-16422]

3.2.1
=======
 * Fixed 'sdk' command to display custom Titanium SDK paths in SDK Install Locations. [TIMOB-16141]

3.2.1 (2/10/2014)
>>>>>>> 2753cbeb
-------------------
 * Fixed bug where npm version was not being displayed due to race condition [TIMOB-15962]
 * Fixed bug where if the node executable is not called "node", the CLI would error because argv[0] != process.execPath. [TIMOB-15804]
 * Fixed bug when running "ti help" for a command that doesn't have 'platforms' [TIMOB-16233]
 * Fixed bug where CLI commands that require a minimum version of the Titanium CLI were not being checked properly. [TIMOB-16361]
 * Fixed command and hook loading when comparing the minimum required CLI version in which the version has a -beta suffix. [TIMOB-16365]

3.2.0 (12/20/2013)
-------------------
 * Completely overhauled entire CLI architecture
 * Brand new setup command with 'check environment' and 'quick setup' sections
 * Added better error handling with logging in and out of the Appc network; saving cli config [TIMOB-13908]
 * Added ID for each installed Android SDK and add-on to info command output [TIMOB-13797]
 * Fixed bug with CLI argument parser not properly removing the node process from the arguments [TIMOB-14074]
 * Added CLI hook to fix deploy type bug in Titanium SDK 3.0.0-3.1.X where deploy type not correctly set for iOS dist builds [TIMOB-14961]
 * Updated all afs.exists() calls to fs.existsSync() calls since we no longer support Node.js 0.6
 * Fixed bug when running quick setup when no SDKs installed [TIMOB-14965]
 * Adjusted placement of post-valdiate event hook
 * Fixed bug with option callbacks not being called for prompted options
 * Updated info command to use latest platform-specific detect() signature
 * Fixed minor bug with multiple options with same name not being converted to an array
 * Fixed all places where broken symlinks would cause errors
 * Fixed bug with detecting if CLI is being invoked by node.exe instead of titanium.cmd on Windows [TIMOB-14933]
 * Removed node-appc version check
 * Improved invalid and missing option handling
 * Refactored info command to call platform specific environment detection and info rendering
 * When a Titanium SDK 3.2 or newer is selected, info command displays much more info such as cert validity, installation issues, etc
 * Fixed bug in logger where errors were not honoring the --no-colors flag
 * Fixed escaping of default global ignoreDirs/ignoreFiles
 * Added ability to hide flag default values
 * Added --no-progress-bars flag to control display of progress bars and busy indicators which are enabled by default
 * Fixed a few places where --no-prompt was not being honored
 * Fixed sdk install command would fail when --no-prompt is set [TIMOB-15431]
 * Fixed bug when installing a Titanium SDK and the temp directory does not exist
 * Fixed bug when selected SDK is pre-3.0 or does not exist [TIMOB-15507]
 * Added CLI tools information to info and setup check commands on Mac OS X
 * Fixed command line argument parser to accept empty option values [TIMOB-15608]
 * Added ampersand checks to the setup command's Android SDK path prompt on Windows
 * Fixed bug where --quiet, --no-prompt, and --no-progress-bars when setting a value on via ti config or running ti setup would save those flags to the cli config
 * Added alias --no-color for --no-colors because I can never remember which one it is
 * Updated third party Node.js module dependency version where safe to do so
 * Updated the 'setup check' command to work offline and display connection diagnostics
 * Fixed bug when --username and --password are supplied at the command line
 * Fixed bug with the paths.sdks config setting continuously appending the default Titanium SDK install location [TIMOB-15813]
 * Fixed bug with 'npm outdated' returning a version of 'missing' [TIMOB-15842]
 * Removed Java 1.7 warning from the 'setup check' command
 * Fixed bug where options that have valid values but don't have a validate function never have their callbacks fired [TIMOB-15935]

3.1.2 (8/15/2013)
-------------------
 * Updated "request" module to 2.25.0 [TIMOB-11267]

3.1.1 (6/17/2013)
-------------------
 * Added support for code processor plugin paths [TIMOB-13118]

3.1.0 (4/16/2013)
-------------------
 * Fixed scoping in hooks system. Added better error handling for bad hooks [TIMOB-13040]
 * Fixed bug with "titanium config cli.logLevel" outputting as a log message [TIMOB-13194]
 * Changed default log level to "trace" [TIMOB-13194]
 * Fixed bug where hooks could reverse --no-colors flag [TIMOB-13374]

3.0.24 (2/19/2013)
-------------------
 * Enabled padding for non-log() messages such as info, debug, etc [TIMOB-12436]
 * Fixed config saving to automatically create the ~/.titanium directory if it doesn't exist. [TIMOB-12437]

3.0.23 (1/21/2013)
-------------------
 * Fixed bug with setup command where an error occurs when a previously saved active SDK version is invalid [TIMOB-12268]
 * Updated info command to output iOS certs by keychain based on a fix in node-appc [TIMOB-12033]
 * Added terminal character encoding detection [TIMOB-12347]
 * Fixed bug with detecting if setup needs to be run

3.0.22 (12/21/2012)
-------------------
 * Added the sdk select 'command' to the sdk's help screen [TIMOB-12113]
 * Tiny i18n string update

3.0.21 (12/10/2012)
-------------------
 * In the advanced setup wizard, fixed iOS developer cert name validation to allow names with and without an ID [TIMOB-12003]

3.0.20 (12/6/2012)
-------------------
 * Updated i18n strings [TIMOB-11825]

3.0.19 (11/30/2012)
-------------------
 * Fixed bug with --sdk not properly overriding the SDK from the config file [TIMOB-11883]

3.0.18 (11/21/2012)
-------------------
 * Added support for searching for modules using both the module search path from the config file as well as the root of the selected Titanium SDK [TIMOB-11776]

3.0.17 (11/20/2012)
-------------------
 * Added better support for config values that are lists. Now you can set entire lists, append items to lists, and remove items from lists [TIMOB-11753]
 * Updated I18N strings

3.0.16 (11/8/2012)
-------------------
 * Reduced "sdk" command's download progress bar width to reduce possibility of rendering artifacts [TIMOB-11470]

3.0.15 (11/7/2012)
-------------------
 * Fixed bug with duplicate abbreviation aliases were conflicting

3.0.14 (11/7/2012)
-------------------
 * Changed behavior to only list commands for the active Titanium SDK
 * Added "select" subcommand to "sdk" command for selecting the active Titanium SDK
 * Added better error message for invalid "sdk" command subcommands
 * Fixed bugs with the "sdk" command download progress bar on Windows
 * Added active Titanium SDK version to the banner
 * Updated CLI to use new environ detect() method and pass in SDK paths from the config file

3.0.13 (10/30/2012)
-------------------
 * Fixed bug when CLI config doesn't have any Titanium SDK home directories defined

3.0.12 (10/29/2012)
-------------------
 * Added support for specifying additional Titanium SDK home directory paths in the CLI config

3.0.11 (10/24/2012)
-------------------
 * Added "ti" alias<|MERGE_RESOLUTION|>--- conflicted
+++ resolved
@@ -1,16 +1,10 @@
 3.2.x
 -------------------
-<<<<<<< HEAD
  * When installing a Titanium SDK using the CI version name, but omitting the branch, it now automatically scans all branches [TIMOB-15899]
  * Fixed 'sdk' command to display custom Titanium SDK paths in SDK Install Locations [TIMOB-16141]
  * Fixed bug where the password was not being discarded after logging in and ends up confusing the Android build [TIMOB-16422]
 
-3.2.1
-=======
- * Fixed 'sdk' command to display custom Titanium SDK paths in SDK Install Locations. [TIMOB-16141]
-
 3.2.1 (2/10/2014)
->>>>>>> 2753cbeb
 -------------------
  * Fixed bug where npm version was not being displayed due to race condition [TIMOB-15962]
  * Fixed bug where if the node executable is not called "node", the CLI would error because argv[0] != process.execPath. [TIMOB-15804]
