--- conflicted
+++ resolved
@@ -1,10 +1,7 @@
 7.1.0
 -------------------
-<<<<<<< HEAD
  * fix: `ti sdk rm <ver>` treats confirm prompt as false
-=======
  * fix: Assert required Node.js version
->>>>>>> dd317c9a
 
 7.0.0 (5/10/2024)
 -------------------
