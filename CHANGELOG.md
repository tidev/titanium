3.2.x
-------------------
<<<<<<< HEAD
 * Added temp directory checking to the 'setup check' command [TIMOB-16671]
=======
 * Fixed list of options being displayed in help screen when colors are enabled on Windows [TIMOB-12759]
 * When installing a Titanium SDK using the CI version name, but omitting the branch, it now automatically scans all branches [TIMOB-15899]
 * Fixed 'sdk' command to display custom Titanium SDK paths in SDK Install Locations [TIMOB-16141]
 * Fixed bug where the password was not being discarded after logging in and ends up confusing the Android build [TIMOB-16422]
>>>>>>> 374652af

3.2.1 (2/10/2014)
-------------------
 * Fixed bug where npm version was not being displayed due to race condition [TIMOB-15962]
 * Fixed bug where if the node executable is not called "node", the CLI would error because argv[0] != process.execPath. [TIMOB-15804]
 * Fixed bug when running "ti help" for a command that doesn't have 'platforms' [TIMOB-16233]
 * Fixed bug where CLI commands that require a minimum version of the Titanium CLI were not being checked properly. [TIMOB-16361]
 * Fixed command and hook loading when comparing the minimum required CLI version in which the version has a -beta suffix. [TIMOB-16365]

3.2.0 (12/20/2013)
-------------------
 * Completely overhauled entire CLI architecture
 * Brand new setup command with 'check environment' and 'quick setup' sections
 * Added better error handling with logging in and out of the Appc network; saving cli config [TIMOB-13908]
 * Added ID for each installed Android SDK and add-on to info command output [TIMOB-13797]
 * Fixed bug with CLI argument parser not properly removing the node process from the arguments [TIMOB-14074]
 * Added CLI hook to fix deploy type bug in Titanium SDK 3.0.0-3.1.X where deploy type not correctly set for iOS dist builds [TIMOB-14961]
 * Updated all afs.exists() calls to fs.existsSync() calls since we no longer support Node.js 0.6
 * Fixed bug when running quick setup when no SDKs installed [TIMOB-14965]
 * Adjusted placement of post-valdiate event hook
 * Fixed bug with option callbacks not being called for prompted options
 * Updated info command to use latest platform-specific detect() signature
 * Fixed minor bug with multiple options with same name not being converted to an array
 * Fixed all places where broken symlinks would cause errors
 * Fixed bug with detecting if CLI is being invoked by node.exe instead of titanium.cmd on Windows [TIMOB-14933]
 * Removed node-appc version check
 * Improved invalid and missing option handling
 * Refactored info command to call platform specific environment detection and info rendering
 * When a Titanium SDK 3.2 or newer is selected, info command displays much more info such as cert validity, installation issues, etc
 * Fixed bug in logger where errors were not honoring the --no-colors flag
 * Fixed escaping of default global ignoreDirs/ignoreFiles
 * Added ability to hide flag default values
 * Added --no-progress-bars flag to control display of progress bars and busy indicators which are enabled by default
 * Fixed a few places where --no-prompt was not being honored
 * Fixed sdk install command would fail when --no-prompt is set [TIMOB-15431]
 * Fixed bug when installing a Titanium SDK and the temp directory does not exist
 * Fixed bug when selected SDK is pre-3.0 or does not exist [TIMOB-15507]
 * Added CLI tools information to info and setup check commands on Mac OS X
 * Fixed command line argument parser to accept empty option values [TIMOB-15608]
 * Added ampersand checks to the setup command's Android SDK path prompt on Windows
 * Fixed bug where --quiet, --no-prompt, and --no-progress-bars when setting a value on via ti config or running ti setup would save those flags to the cli config
 * Added alias --no-color for --no-colors because I can never remember which one it is
 * Updated third party Node.js module dependency version where safe to do so
 * Updated the 'setup check' command to work offline and display connection diagnostics
 * Fixed bug when --username and --password are supplied at the command line
 * Fixed bug with the paths.sdks config setting continuously appending the default Titanium SDK install location [TIMOB-15813]
 * Fixed bug with 'npm outdated' returning a version of 'missing' [TIMOB-15842]
 * Removed Java 1.7 warning from the 'setup check' command
 * Fixed bug where options that have valid values but don't have a validate function never have their callbacks fired [TIMOB-15935]

3.1.2 (8/15/2013)
-------------------
 * Updated "request" module to 2.25.0 [TIMOB-11267]

3.1.1 (6/17/2013)
-------------------
 * Added support for code processor plugin paths [TIMOB-13118]

3.1.0 (4/16/2013)
-------------------
 * Fixed scoping in hooks system. Added better error handling for bad hooks [TIMOB-13040]
 * Fixed bug with "titanium config cli.logLevel" outputting as a log message [TIMOB-13194]
 * Changed default log level to "trace" [TIMOB-13194]
 * Fixed bug where hooks could reverse --no-colors flag [TIMOB-13374]

3.0.24 (2/19/2013)
-------------------
 * Enabled padding for non-log() messages such as info, debug, etc [TIMOB-12436]
 * Fixed config saving to automatically create the ~/.titanium directory if it doesn't exist. [TIMOB-12437]

3.0.23 (1/21/2013)
-------------------
 * Fixed bug with setup command where an error occurs when a previously saved active SDK version is invalid [TIMOB-12268]
 * Updated info command to output iOS certs by keychain based on a fix in node-appc [TIMOB-12033]
 * Added terminal character encoding detection [TIMOB-12347]
 * Fixed bug with detecting if setup needs to be run

3.0.22 (12/21/2012)
-------------------
 * Added the sdk select 'command' to the sdk's help screen [TIMOB-12113]
 * Tiny i18n string update

3.0.21 (12/10/2012)
-------------------
 * In the advanced setup wizard, fixed iOS developer cert name validation to allow names with and without an ID [TIMOB-12003]

3.0.20 (12/6/2012)
-------------------
 * Updated i18n strings [TIMOB-11825]

3.0.19 (11/30/2012)
-------------------
 * Fixed bug with --sdk not properly overriding the SDK from the config file [TIMOB-11883]

3.0.18 (11/21/2012)
-------------------
 * Added support for searching for modules using both the module search path from the config file as well as the root of the selected Titanium SDK [TIMOB-11776]

3.0.17 (11/20/2012)
-------------------
 * Added better support for config values that are lists. Now you can set entire lists, append items to lists, and remove items from lists [TIMOB-11753]
 * Updated I18N strings

3.0.16 (11/8/2012)
-------------------
 * Reduced "sdk" command's download progress bar width to reduce possibility of rendering artifacts [TIMOB-11470]

3.0.15 (11/7/2012)
-------------------
 * Fixed bug with duplicate abbreviation aliases were conflicting

3.0.14 (11/7/2012)
-------------------
 * Changed behavior to only list commands for the active Titanium SDK
 * Added "select" subcommand to "sdk" command for selecting the active Titanium SDK
 * Added better error message for invalid "sdk" command subcommands
 * Fixed bugs with the "sdk" command download progress bar on Windows
 * Added active Titanium SDK version to the banner
 * Updated CLI to use new environ detect() method and pass in SDK paths from the config file

3.0.13 (10/30/2012)
-------------------
 * Fixed bug when CLI config doesn't have any Titanium SDK home directories defined

3.0.12 (10/29/2012)
-------------------
 * Added support for specifying additional Titanium SDK home directory paths in the CLI config

3.0.11 (10/24/2012)
-------------------
 * Added "ti" alias<|MERGE_RESOLUTION|>--- conflicted
+++ resolved
@@ -1,13 +1,10 @@
 3.2.x
 -------------------
-<<<<<<< HEAD
  * Added temp directory checking to the 'setup check' command [TIMOB-16671]
-=======
  * Fixed list of options being displayed in help screen when colors are enabled on Windows [TIMOB-12759]
  * When installing a Titanium SDK using the CI version name, but omitting the branch, it now automatically scans all branches [TIMOB-15899]
  * Fixed 'sdk' command to display custom Titanium SDK paths in SDK Install Locations [TIMOB-16141]
  * Fixed bug where the password was not being discarded after logging in and ends up confusing the Android build [TIMOB-16422]
->>>>>>> 374652af
 
 3.2.1 (2/10/2014)
 -------------------
